--- conflicted
+++ resolved
@@ -206,13 +206,8 @@
     }
 
     /// Additive identity poly
-<<<<<<< HEAD
     pub fn additive_identity() -> Self {
-        Self::new(0, vec![(F::zero(), vec![])]).unwrap()
-=======
-    fn additive_identity() -> Self {
         Self::new(0, vec![]).unwrap()
->>>>>>> 4978d61b
     }
 
     /// Co-efficient wise multiplication with scalar
